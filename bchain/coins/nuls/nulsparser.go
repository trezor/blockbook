package nuls

import (
	"blockbook/bchain"
	"blockbook/bchain/coins/btc"
	"bytes"
	"encoding/binary"
	"encoding/json"
<<<<<<< HEAD
	"errors"
	"github.com/bsm/go-vlq"
=======

	vlq "github.com/bsm/go-vlq"
>>>>>>> 3e67307a
	"github.com/martinboehm/btcutil/base58"

	"github.com/martinboehm/btcd/wire"
	"github.com/martinboehm/btcutil/chaincfg"
	"github.com/martinboehm/btcutil/hdkeychain"
)

// magic numbers
const (
	MainnetMagic wire.BitcoinNet = 0xbd6b0cbf
	TestnetMagic wire.BitcoinNet = 0xffcae2ce
	RegtestMagic wire.BitcoinNet = 0xdcb7c1fc

	AddressHashLength = 24
)

// chain parameters
var (
	MainNetParams chaincfg.Params
	TestNetParams chaincfg.Params
	RegtestParams chaincfg.Params
)

func init() {
	MainNetParams = chaincfg.MainNetParams
	MainNetParams.Net = MainnetMagic

	// Address encoding magics
	MainNetParams.AddressMagicLen = 3

	// Address encoding magics
	MainNetParams.PubKeyHashAddrID = []byte{4, 35, 1} // base58 prefix: Ns
	MainNetParams.ScriptHashAddrID = []byte{4, 35, 1} // base58 prefix: Ns

	TestNetParams = chaincfg.TestNet3Params
	TestNetParams.Net = TestnetMagic

	// Address encoding magics
	TestNetParams.PubKeyHashAddrID = []byte{140} // base58 prefix: y
	TestNetParams.ScriptHashAddrID = []byte{19}  // base58 prefix: 8 or 9

	RegtestParams = chaincfg.RegressionNetParams
	RegtestParams.Net = RegtestMagic

	// Address encoding magics
	RegtestParams.PubKeyHashAddrID = []byte{140} // base58 prefix: y
	RegtestParams.ScriptHashAddrID = []byte{19}  // base58 prefix: 8 or 9
}

// NulsParser handle
type NulsParser struct {
	*btc.BitcoinParser
}

// NewNulsParser returns new NulsParser instance
func NewNulsParser(params *chaincfg.Params, c *btc.Configuration) *NulsParser {
	return &NulsParser{BitcoinParser: btc.NewBitcoinParser(params, c)}
}

// GetChainParams contains network parameters for the main Gincoin network,
// the regression test Gincoin network, the test Gincoin network and
// the simulation test Gincoin network, in this order
func GetChainParams(chain string) *chaincfg.Params {
	if !chaincfg.IsRegistered(&MainNetParams) {
		err := chaincfg.Register(&MainNetParams)
		if err == nil {
			err = chaincfg.Register(&TestNetParams)
		}
		if err == nil {
			err = chaincfg.Register(&RegtestParams)
		}
		if err != nil {
			panic(err)
		}
	}
	switch chain {
	case "test":
		return &TestNetParams
	case "regtest":
		return &RegtestParams
	default:
		return &MainNetParams
	}
}

// PackedTxidLen returns length in bytes of packed txid
func (p *NulsParser) PackedTxidLen() int {
	return 34
}

// GetAddrDescFromAddress returns internal address representation (descriptor) of given address
func (p *NulsParser) GetAddrDescFromAddress(address string) (bchain.AddressDescriptor, error) {
	addressByte := base58.Decode(address)
	return bchain.AddressDescriptor(addressByte), nil
}

// GetAddrDescFromVout returns internal address representation (descriptor) of given transaction output
func (p *NulsParser) GetAddrDescFromVout(output *bchain.Vout) (bchain.AddressDescriptor, error) {
	addressStr := output.ScriptPubKey.Hex
	addressByte := base58.Decode(addressStr)
	return bchain.AddressDescriptor(addressByte), nil
}

// GetAddressesFromAddrDesc returns addresses for given address descriptor with flag if the addresses are searchable
func (p *NulsParser) GetAddressesFromAddrDesc(addrDesc bchain.AddressDescriptor) ([]string, bool, error) {
	var addrs []string

	if addrDesc != nil {
		addrs = append(addrs, base58.Encode(addrDesc))
	}

	return addrs, true, nil
}

// PackTx packs transaction to byte array
func (p *NulsParser) PackTx(tx *bchain.Tx, height uint32, blockTime int64) ([]byte, error) {
	txBytes, error := json.Marshal(tx)
	if error != nil {
		return nil, error
	}

	buf := make([]byte, 4+vlq.MaxLen64)
	binary.BigEndian.PutUint32(buf[0:4], height)
	vlq.PutInt(buf[4:4+vlq.MaxLen64], blockTime)
	resByes := bytes.Join([][]byte{buf, txBytes}, []byte(""))
	return resByes, nil
}

// UnpackTx unpacks transaction from byte array
func (p *NulsParser) UnpackTx(buf []byte) (*bchain.Tx, uint32, error) {
	height := binary.BigEndian.Uint32(buf)
	bt, _ := vlq.Int(buf[4 : 4+vlq.MaxLen64])
	tx, err := p.ParseTx(buf[4+vlq.MaxLen64:])
	if err != nil {
		return nil, 0, err
	}
	tx.Blocktime = bt

	return tx, height, nil
}

// ParseTx parses tx from blob
func (p *NulsParser) ParseTx(b []byte) (*bchain.Tx, error) {
	tx := bchain.Tx{}
	err := json.Unmarshal(b, &tx)

	if err != nil {
		return nil, err
	}
	return &tx, err
}

// DeriveAddressDescriptorsFromTo derives address descriptors from given xpub for addresses in index range
func (p *NulsParser) DeriveAddressDescriptorsFromTo(xpub string, change uint32, fromIndex uint32, toIndex uint32) ([]bchain.AddressDescriptor, error) {
	if toIndex <= fromIndex {
		return nil, errors.New("toIndex<=fromIndex")
	}
	extKey, err := hdkeychain.NewKeyFromString(xpub)
	if err != nil {
		return nil, err
	}
	changeExtKey, err := extKey.Child(change)
	if err != nil {
		return nil, err
	}
	ad := make([]bchain.AddressDescriptor, toIndex-fromIndex)
	for index := fromIndex; index < toIndex; index++ {
		indexExtKey, err := changeExtKey.Child(index)
		if err != nil {
			return nil, err
		}
		s, err := indexExtKey.Address(p.Params)

		if err != nil && indexExtKey != nil {
			return nil, err
		}
		addHashs := make([]byte, AddressHashLength)
		copy(addHashs[0:3], p.Params.PubKeyHashAddrID)
		copy(addHashs[3:], s.ScriptAddress())
		copy(addHashs[23:], []byte{p.xor(addHashs[0:23])})

		//addressStr := base58.Encode(addHashs)
		ad[index-fromIndex] = addHashs
	}
	return ad, nil
}

func (p *NulsParser) xor(body []byte) byte {
	var xor byte = 0x00
	for i := 0; i < len(body); i++ {
		xor ^= body[i]
	}
	return xor
}<|MERGE_RESOLUTION|>--- conflicted
+++ resolved
@@ -6,13 +6,8 @@
 	"bytes"
 	"encoding/binary"
 	"encoding/json"
-<<<<<<< HEAD
 	"errors"
-	"github.com/bsm/go-vlq"
-=======
-
 	vlq "github.com/bsm/go-vlq"
->>>>>>> 3e67307a
 	"github.com/martinboehm/btcutil/base58"
 
 	"github.com/martinboehm/btcd/wire"
