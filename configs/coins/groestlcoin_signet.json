{
    "coin": {
        "name": "Groestlcoin Signet",
        "shortcut": "sGRS",
        "label": "Groestlcoin Signet",
        "alias": "groestlcoin_signet"
    },
    "ports": {
        "backend_rpc": 18047,
        "backend_message_queue": 48347,
        "blockbook_internal": 19047,
        "blockbook_public": 19147
    },
    "ipc": {
        "rpc_url_template": "http://127.0.0.1:{{.Ports.BackendRPC}}",
        "rpc_user": "rpc",
        "rpc_pass": "rpc",
        "rpc_timeout": 25,
        "message_queue_binding_template": "tcp://127.0.0.1:{{.Ports.BackendMessageQueue}}"
    },
    "backend": {
        "package_name": "backend-groestlcoin-signet",
        "package_revision": "satoshilabs-1",
        "system_user": "groestlcoin",
        "version": "28.0",
        "binary_url": "https://github.com/Groestlcoin/groestlcoin/releases/download/v28.0/groestlcoin-28.0-x86_64-linux-gnu.tar.gz",
        "verification_type": "sha256",
        "verification_source": "540d5d7c6bb0449763567ea7c2559e124d61b82a6b2798701d5759458d9c21d7",
        "extract_command": "tar -C backend --strip 1 -xf",
        "exclude_files": ["bin/groestlcoin-qt"],
        "exec_command_template": "{{.Env.BackendInstallPath}}/{{.Coin.Alias}}/bin/groestlcoind -datadir={{.Env.BackendDataPath}}/{{.Coin.Alias}}/backend -conf={{.Env.BackendInstallPath}}/{{.Coin.Alias}}/{{.Coin.Alias}}.conf -pid=/run/{{.Coin.Alias}}/{{.Coin.Alias}}.pid",
        "logrotate_files_template": "{{.Env.BackendDataPath}}/{{.Coin.Alias}}/backend/signet/*.log",
        "postinst_script_template": "",
        "service_type": "forking",
        "service_additional_params_template": "",
        "protect_memory": true,
        "mainnet": false,
        "server_config_file": "bitcoin_signet.conf",
        "client_config_file": "bitcoin_client.conf",
        "additional_params": {
            "deprecatedrpc": "estimatefee"
        },
        "platforms": {
<<<<<<< HEAD
          "arm64": {
            "binary_url": "https://github.com/Groestlcoin/groestlcoin/releases/download/v28.0/groestlcoin-28.0-aarch64-linux-gnu.tar.gz",
            "verification_source": "092c6ff333a3defe2603b91c55aea6415e554a2bbc6abb3ad43ac712fa9b63b1"
          }
=======
            "arm64": {
                "binary_url": "https://github.com/Groestlcoin/groestlcoin/releases/download/v27.0/groestlcoin-27.0-aarch64-linux-gnu.tar.gz",
                "verification_source": "95e1a4c4f4d50709df40e2d86c4b578db053d1cb475a3384862192c1298f9de6"
            }
>>>>>>> 572d7e50
        }
    },
    "blockbook": {
        "package_name": "blockbook-groestlcoin-signet",
        "system_user": "blockbook-groestlcoin",
        "internal_binding_template": ":{{.Ports.BlockbookInternal}}",
        "public_binding_template": ":{{.Ports.BlockbookPublic}}",
        "explorer_url": "",
        "additional_params": "",
        "block_chain": {
            "parse": true,
            "mempool_workers": 8,
            "mempool_sub_workers": 2,
            "block_addresses_to_keep": 300,
            "xpub_magic": 70617039,
            "xpub_magic_segwit_p2sh": 71979618,
            "xpub_magic_segwit_native": 73342198,
            "slip44": 1,
            "additional_params": {}
        }
    },
    "meta": {
        "package_maintainer": "Groestlcoin Development Team",
        "package_maintainer_email": "jackie@groestlcoin.org"
    }
}<|MERGE_RESOLUTION|>--- conflicted
+++ resolved
@@ -41,17 +41,10 @@
             "deprecatedrpc": "estimatefee"
         },
         "platforms": {
-<<<<<<< HEAD
-          "arm64": {
-            "binary_url": "https://github.com/Groestlcoin/groestlcoin/releases/download/v28.0/groestlcoin-28.0-aarch64-linux-gnu.tar.gz",
-            "verification_source": "092c6ff333a3defe2603b91c55aea6415e554a2bbc6abb3ad43ac712fa9b63b1"
-          }
-=======
             "arm64": {
-                "binary_url": "https://github.com/Groestlcoin/groestlcoin/releases/download/v27.0/groestlcoin-27.0-aarch64-linux-gnu.tar.gz",
-                "verification_source": "95e1a4c4f4d50709df40e2d86c4b578db053d1cb475a3384862192c1298f9de6"
+                "binary_url": "https://github.com/Groestlcoin/groestlcoin/releases/download/v28.0/groestlcoin-28.0-aarch64-linux-gnu.tar.gz",
+                "verification_source": "092c6ff333a3defe2603b91c55aea6415e554a2bbc6abb3ad43ac712fa9b63b1"
             }
->>>>>>> 572d7e50
         }
     },
     "blockbook": {
