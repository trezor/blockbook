--- conflicted
+++ resolved
@@ -290,11 +290,7 @@
 Returns balances and transactions of an address. The returned transactions are sorted by block height, newest blocks first.
 
 ```
-<<<<<<< HEAD
 GET /api/v2/address/<address>[?page=<page>&pageSize=<size>&from=<block height>&to=<block height>&details=<basic|tokens|tokenBalances|txids|txs>&filter=<token guid>&contract=<contract address>]
-=======
-GET /api/v2/address/<address>[?page=<page>&pageSize=<size>&from=<block height>&to=<block height>&details=<basic|tokens|tokenBalances|txids|txs>&contract=<contract address>]
->>>>>>> 7d8ee6bc
 ```
 
 The optional query parameters:
@@ -308,10 +304,7 @@
     - *txids*: *tokenBalances* + list of txids, subject to  *from*, *to* filter and paging
     - *txslight*:  *tokenBalances* + list of transaction with limited details (only data from index), subject to  *from*, *to* filter and paging
     - *txs*:  *tokenBalances* + list of transaction with details, subject to  *from*, *to* filter and paging
-<<<<<<< HEAD
 - *filter*: filter tokens by their GUID or 0 for non-token transfers. Set to the Token GUID (uint32) for coin types such as Syscoin, to filter transactions by that token. Set to 0 to show only non-token related transactions (applicable only to coins which support tokens)
-=======
->>>>>>> 7d8ee6bc
 - *contract*: return only transactions which affect specified contract (applicable only to coins which support contracts)
 
 Response:
