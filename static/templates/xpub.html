--- conflicted
+++ resolved
@@ -91,11 +91,7 @@
 {{- end}}{{if or $addr.Transactions $addr.Filter -}}
 <div class="row h-container">
     <h3 class="col-md-3">Transactions</h3>
-<<<<<<< HEAD
     <select class="col-md-2" style="background-color: white;" onchange="self.location='?filter='+options[selectedIndex].value">
-=======
-    <select class="col-md-3" style="background-color: #eaeaea;" onchange="self.location='?filter='+options[selectedIndex].value">
->>>>>>> 7f1cf09d
         <option>All</option>
         <option {{if eq $addr.Filter "inputs" -}} selected{{end}} value="inputs">XPUB addresses on input side</option>
         <option {{if eq $addr.Filter "outputs" -}} selected{{end}} value="outputs">XPUB addresses on output side</option>
