--- conflicted
+++ resolved
@@ -191,19 +191,11 @@
 	}
 	// the vout is encoded as signed varint, i.e. value * 2 for non negative values
 	if err := checkColumn(d, cfAddresses, []keyPair{
-<<<<<<< HEAD
 		{addressKeyHex(dbtestdata.Addr1, 225493, d), txIndexesHex(dbtestdata.TxidB1T1, []int32{0}, d), nil},
 		{addressKeyHex(dbtestdata.Addr2, 225493, d), txIndexesHex(dbtestdata.TxidB1T1, []int32{1, 2}, d), nil},
 		{addressKeyHex(dbtestdata.Addr3, 225493, d), txIndexesHex(dbtestdata.TxidB1T2, []int32{0}, d), nil},
 		{addressKeyHex(dbtestdata.Addr4, 225493, d), txIndexesHex(dbtestdata.TxidB1T2, []int32{1}, d), nil},
 		{addressKeyHex(dbtestdata.Addr5, 225493, d), txIndexesHex(dbtestdata.TxidB1T2, []int32{2}, d), nil},
-=======
-		{addressKeyHex(dbtestdata.Addr1, 225493, d), txIndexesHex(dbtestdata.TxidB1T1, []int32{0}), nil},
-		{addressKeyHex(dbtestdata.Addr2, 225493, d), txIndexesHex(dbtestdata.TxidB1T1, []int32{1, 2}), nil},
-		{addressKeyHex(dbtestdata.Addr3, 225493, d), txIndexesHex(dbtestdata.TxidB1T2, []int32{0}), nil},
-		{addressKeyHex(dbtestdata.Addr4, 225493, d), txIndexesHex(dbtestdata.TxidB1T2, []int32{1}), nil},
-		{addressKeyHex(dbtestdata.Addr5, 225493, d), txIndexesHex(dbtestdata.TxidB1T2, []int32{2}), nil},
->>>>>>> 7d8ee6bc
 	}); err != nil {
 		{
 			t.Fatal(err)
@@ -215,15 +207,9 @@
 			varuintToHex(225493) +
 				"00" +
 				"03" +
-<<<<<<< HEAD
 				addressToPubKeyHexWithLength(dbtestdata.Addr1, t, d) + bigintToHex(dbtestdata.SatB1T1A1, d) +
 				addressToPubKeyHexWithLength(dbtestdata.Addr2, t, d) + bigintToHex(dbtestdata.SatB1T1A2, d) + 
 				addressToPubKeyHexWithLength(dbtestdata.Addr2, t, d) + bigintToHex(dbtestdata.SatB1T1A2, d),
-=======
-				addressToPubKeyHexWithLength(dbtestdata.Addr1, t, d) + bigintToHex(dbtestdata.SatB1T1A1) +
-				addressToPubKeyHexWithLength(dbtestdata.Addr2, t, d) + bigintToHex(dbtestdata.SatB1T1A2) +
-				addressToPubKeyHexWithLength(dbtestdata.Addr2, t, d) + bigintToHex(dbtestdata.SatB1T1A2),
->>>>>>> 7d8ee6bc
 			nil,
 		},
 		{
@@ -250,15 +236,9 @@
 		},
 		{
 			dbtestdata.AddressToPubKeyHex(dbtestdata.Addr2, d.chainParser),
-<<<<<<< HEAD
 			"01" + bigintToHex(dbtestdata.SatZero, d) + bigintToHex(dbtestdata.SatB1T1A2Double, d) +
 			dbtestdata.TxidB1T1 + varuintToHex(1) + varuintToHex(225493) + bigintToHex(dbtestdata.SatB1T1A2, d) +
 			dbtestdata.TxidB1T1 + varuintToHex(2) + varuintToHex(225493) + bigintToHex(dbtestdata.SatB1T1A2, d),
-=======
-			"01" + bigintToHex(dbtestdata.SatZero) + bigintToHex(dbtestdata.SatB1T1A2Double) +
-				dbtestdata.TxidB1T1 + varuintToHex(1) + varuintToHex(225493) + bigintToHex(dbtestdata.SatB1T1A2) +
-				dbtestdata.TxidB1T1 + varuintToHex(2) + varuintToHex(225493) + bigintToHex(dbtestdata.SatB1T1A2),
->>>>>>> 7d8ee6bc
 			nil,
 		},
 		{
@@ -323,7 +303,6 @@
 		}
 	}
 	if err := checkColumn(d, cfAddresses, []keyPair{
-<<<<<<< HEAD
 		{addressKeyHex(dbtestdata.Addr1, 225493, d), txIndexesHex(dbtestdata.TxidB1T1, []int32{0}, d), nil},
 		{addressKeyHex(dbtestdata.Addr2, 225493, d), txIndexesHex(dbtestdata.TxidB1T1, []int32{1, 2}, d), nil},
 		{addressKeyHex(dbtestdata.Addr3, 225493, d), txIndexesHex(dbtestdata.TxidB1T2, []int32{0}, d), nil},
@@ -338,22 +317,6 @@
 		{addressKeyHex(dbtestdata.Addr5, 225494, d), txIndexesHex(dbtestdata.TxidB2T3, []int32{0, ^0}, d), nil},
 		{addressKeyHex(dbtestdata.AddrA, 225494, d), txIndexesHex(dbtestdata.TxidB2T4, []int32{0}, d), nil},
 		{addressKeyHex(dbtestdata.Addr4, 225494, d), txIndexesHex(dbtestdata.TxidB2T2, []int32{^1}, d), nil},
-=======
-		{addressKeyHex(dbtestdata.Addr1, 225493, d), txIndexesHex(dbtestdata.TxidB1T1, []int32{0}), nil},
-		{addressKeyHex(dbtestdata.Addr2, 225493, d), txIndexesHex(dbtestdata.TxidB1T1, []int32{1, 2}), nil},
-		{addressKeyHex(dbtestdata.Addr3, 225493, d), txIndexesHex(dbtestdata.TxidB1T2, []int32{0}), nil},
-		{addressKeyHex(dbtestdata.Addr4, 225493, d), txIndexesHex(dbtestdata.TxidB1T2, []int32{1}), nil},
-		{addressKeyHex(dbtestdata.Addr5, 225493, d), txIndexesHex(dbtestdata.TxidB1T2, []int32{2}), nil},
-		{addressKeyHex(dbtestdata.Addr6, 225494, d), txIndexesHex(dbtestdata.TxidB2T2, []int32{^0}) + txIndexesHex(dbtestdata.TxidB2T1, []int32{0}), nil},
-		{addressKeyHex(dbtestdata.Addr7, 225494, d), txIndexesHex(dbtestdata.TxidB2T1, []int32{1}), nil},
-		{addressKeyHex(dbtestdata.Addr8, 225494, d), txIndexesHex(dbtestdata.TxidB2T2, []int32{0}), nil},
-		{addressKeyHex(dbtestdata.Addr9, 225494, d), txIndexesHex(dbtestdata.TxidB2T2, []int32{1}), nil},
-		{addressKeyHex(dbtestdata.Addr3, 225494, d), txIndexesHex(dbtestdata.TxidB2T1, []int32{^0}), nil},
-		{addressKeyHex(dbtestdata.Addr2, 225494, d), txIndexesHex(dbtestdata.TxidB2T1, []int32{^1}), nil},
-		{addressKeyHex(dbtestdata.Addr5, 225494, d), txIndexesHex(dbtestdata.TxidB2T3, []int32{0, ^0}), nil},
-		{addressKeyHex(dbtestdata.AddrA, 225494, d), txIndexesHex(dbtestdata.TxidB2T4, []int32{0}), nil},
-		{addressKeyHex(dbtestdata.Addr4, 225494, d), txIndexesHex(dbtestdata.TxidB2T2, []int32{^1}), nil},
->>>>>>> 7d8ee6bc
 	}); err != nil {
 		{
 			t.Fatal(err)
@@ -365,15 +328,9 @@
 			varuintToHex(225493) +
 				"00" +
 				"03" +
-<<<<<<< HEAD
 				addressToPubKeyHexWithLength(dbtestdata.Addr1, t, d) + bigintToHex(dbtestdata.SatB1T1A1, d) +
 				spentAddressToPubKeyHexWithLength(dbtestdata.Addr2, t, d) + bigintToHex(dbtestdata.SatB1T1A2, d) +
 				addressToPubKeyHexWithLength(dbtestdata.Addr2, t, d) + bigintToHex(dbtestdata.SatB1T1A2, d),
-=======
-				addressToPubKeyHexWithLength(dbtestdata.Addr1, t, d) + bigintToHex(dbtestdata.SatB1T1A1) +
-				spentAddressToPubKeyHexWithLength(dbtestdata.Addr2, t, d) + bigintToHex(dbtestdata.SatB1T1A2) +
-				addressToPubKeyHexWithLength(dbtestdata.Addr2, t, d) + bigintToHex(dbtestdata.SatB1T1A2),
->>>>>>> 7d8ee6bc
 			nil,
 		},
 		{
@@ -441,13 +398,8 @@
 		},
 		{
 			dbtestdata.AddressToPubKeyHex(dbtestdata.Addr2, d.chainParser),
-<<<<<<< HEAD
 			"02" + bigintToHex(dbtestdata.SatB1T1A2, d) + bigintToHex(dbtestdata.SatB1T1A2, d) +
 			dbtestdata.TxidB1T1 + varuintToHex(2) + varuintToHex(225493) + bigintToHex(dbtestdata.SatB1T1A2, d),
-=======
-			"02" + bigintToHex(dbtestdata.SatB1T1A2) + bigintToHex(dbtestdata.SatB1T1A2) +
-				dbtestdata.TxidB1T1 + varuintToHex(2) + varuintToHex(225493) + bigintToHex(dbtestdata.SatB1T1A2),
->>>>>>> 7d8ee6bc
 			nil,
 		},
 		{
