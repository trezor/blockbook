{
    "bcash": {
        "rpc": ["GetBlock", "GetBlockHash", "GetTransaction", "GetTransactionForMempool", "MempoolSync",
                "EstimateFee", "GetBestBlockHash", "GetBestBlockHeight", "GetBlockHeader"],
        "sync": ["ConnectBlocksParallel", "ConnectBlocks", "HandleFork"]
    },
    "bcash_testnet": {
        "rpc": ["GetBlock", "GetBlockHash", "GetTransaction", "GetTransactionForMempool", "MempoolSync",
                "EstimateFee", "GetBestBlockHash", "GetBestBlockHeight", "GetBlockHeader"],
        "sync": ["ConnectBlocksParallel", "ConnectBlocks", "HandleFork"]
    },
    "bellcoin": {
        "rpc": ["GetBlock", "GetBlockHash", "GetTransaction", "GetTransactionForMempool", "MempoolSync",
                "EstimateSmartFee", "EstimateFee"],
        "sync": ["ConnectBlocksParallel", "ConnectBlocks", "HandleFork"]
    },
    "bgold": {
        "sync": ["ConnectBlocksParallel", "ConnectBlocks", "HandleFork"]
    },
    "bitcoin": {
        "rpc":  ["GetBlock", "GetBlockHash", "GetTransaction", "GetTransactionForMempool", "MempoolSync",
                 "EstimateSmartFee", "EstimateFee", "GetBestBlockHash", "GetBestBlockHeight", "GetBlockHeader"],
        "sync": ["ConnectBlocksParallel", "ConnectBlocks", "HandleFork"]
    },
    "bitcoin_testnet": {
        "rpc":  ["GetBlock", "GetBlockHash", "GetTransaction", "GetTransactionForMempool", "MempoolSync",
                 "EstimateSmartFee", "EstimateFee", "GetBestBlockHash", "GetBestBlockHeight", "GetBlockHeader"],
        "sync": ["ConnectBlocksParallel", "ConnectBlocks", "HandleFork"]
    },
    "dash": {
        "rpc": ["GetBlock", "GetBlockHash", "GetTransaction", "GetTransactionForMempool", "MempoolSync",
                "EstimateSmartFee", "EstimateFee", "GetBestBlockHash", "GetBestBlockHeight", "GetBlockHeader"],
        "sync": ["ConnectBlocksParallel", "ConnectBlocks", "HandleFork"]
    },
    "dash_testnet": {
        "rpc": ["GetBlock", "GetBlockHash", "GetTransaction", "GetTransactionForMempool", "MempoolSync",
                "EstimateSmartFee", "EstimateFee", "GetBestBlockHash", "GetBestBlockHeight", "GetBlockHeader"],
        "sync": ["ConnectBlocksParallel", "ConnectBlocks", "HandleFork"]
    },
    "digibyte": {
        "rpc": ["GetBlock", "GetBlockHash", "GetTransaction", "GetTransactionForMempool", "MempoolSync",
                "EstimateSmartFee", "EstimateFee", "GetBestBlockHash", "GetBestBlockHeight", "GetBlockHeader"]
    },
    "dogecoin": {
        "rpc": ["GetBlock", "GetBlockHash", "GetTransaction", "GetTransactionForMempool", "MempoolSync"],
        "sync": ["ConnectBlocksParallel", "ConnectBlocks"]
    },
    "ethereum_testnet_ropsten": {
        "rpc": ["GetBlock", "GetBlockHash", "GetTransaction", "EstimateFee", "GetBestBlockHash", "GetBestBlockHeight",
                "GetBlockHeader"]
    },
    "flo": {
        "rpc": ["GetBlock", "GetBlockHash", "GetTransaction", "GetTransactionForMempool", "MempoolSync",
                "EstimateSmartFee", "EstimateFee", "GetBestBlockHash", "GetBestBlockHeight", "GetBlockHeader"],
        "sync": ["ConnectBlocksParallel", "ConnectBlocks", "HandleFork"]
    },
    "fujicoin": {
        "rpc": ["GetBlock", "GetBlockHash", "GetTransaction", "GetTransactionForMempool", "MempoolSync",
                "EstimateSmartFee", "EstimateFee", "GetBestBlockHash", "GetBestBlockHeight", "GetBlockHeader"],
        "sync": ["ConnectBlocksParallel", "ConnectBlocks", "HandleFork"]
    },
    "gamecredits": {
        "rpc": ["GetBlock", "GetBlockHash", "GetTransaction", "GetTransactionForMempool", "MempoolSync",
                "EstimateSmartFee", "EstimateFee"],
        "sync": ["ConnectBlocksParallel", "ConnectBlocks", "HandleFork"]
    },
    "groestlcoin": {
        "rpc":  ["GetBlock", "GetBlockHash", "GetTransaction", "GetTransactionForMempool", "MempoolSync",
                 "EstimateSmartFee", "EstimateFee", "GetBestBlockHash", "GetBestBlockHeight", "GetBlockHeader"],
        "sync": ["ConnectBlocksParallel", "ConnectBlocks", "HandleFork"]
    },
    "koto": {
        "rpc": ["GetBlock", "GetBlockHash", "GetTransaction", "GetTransactionForMempool", "MempoolSync",
                "EstimateSmartFee", "EstimateFee", "GetBestBlockHash", "GetBestBlockHeight", "GetBlockHeader"],
        "sync": ["ConnectBlocksParallel", "ConnectBlocks", "HandleFork"]
    },
    "koto_testnet": {
        "rpc": ["GetBlock", "GetBlockHash", "GetTransaction", "GetTransactionForMempool", "MempoolSync",
                "EstimateSmartFee", "EstimateFee", "GetBestBlockHash", "GetBestBlockHeight", "GetBlockHeader"],
        "sync": ["ConnectBlocksParallel", "ConnectBlocks", "HandleFork"]
    },
    "litecoin": {
        "rpc": ["GetBlock", "GetBlockHash", "GetTransaction", "GetTransactionForMempool", "MempoolSync",
                "EstimateSmartFee", "EstimateFee"],
        "sync": ["ConnectBlocksParallel", "ConnectBlocks", "HandleFork"]
    },
    "monacoin": {
        "rpc": ["GetBlock", "GetBlockHash", "GetTransaction", "GetTransactionForMempool", "MempoolSync",
                "EstimateSmartFee", "EstimateFee", "GetBestBlockHash", "GetBestBlockHeight", "GetBlockHeader"],
        "sync": ["ConnectBlocksParallel", "ConnectBlocks", "HandleFork"]
   },
    "myriad": {
        "rpc": ["GetBlock", "GetBlockHash", "GetTransaction", "GetTransactionForMempool", "MempoolSync",
                "EstimateSmartFee", "EstimateFee", "GetBestBlockHash", "GetBestBlockHeight", "GetBlockHeader"]
    },
    "namecoin": {
        "rpc": ["GetBlock", "GetBlockHash", "GetTransaction", "MempoolSync", "EstimateSmartFee",
                "EstimateFee", "GetBestBlockHash", "GetBestBlockHeight", "GetBlockHeader"]
    },
    "vertcoin": {
        "rpc": ["GetBlock", "GetBlockHash", "GetTransaction", "GetTransactionForMempool", "MempoolSync",
                "EstimateSmartFee", "EstimateFee", "GetBestBlockHash", "GetBestBlockHeight", "GetBlockHeader"],
        "sync": ["ConnectBlocksParallel", "ConnectBlocks", "HandleFork"]
    },
    "zcash": {
        "rpc": ["GetBlock", "GetBlockHash", "GetTransaction", "GetTransactionForMempool", "MempoolSync",
                "EstimateSmartFee", "EstimateFee", "GetBestBlockHash", "GetBestBlockHeight", "GetBlockHeader"],
        "sync": ["ConnectBlocksParallel", "ConnectBlocks", "HandleFork"]
    },
    "zcash_testnet": {
        "rpc": ["GetBlock", "GetBlockHash", "GetTransaction", "GetTransactionForMempool", "MempoolSync",
                "EstimateSmartFee", "EstimateFee", "GetBestBlockHash", "GetBestBlockHeight", "GetBlockHeader"],
        "sync": ["ConnectBlocksParallel", "ConnectBlocks", "HandleFork"]
    },
    "pivx": {
        "rpc": ["GetBlock", "GetBlockHash", "GetTransaction", "GetTransactionForMempool", "MempoolSync",
                "EstimateSmartFee", "EstimateFee", "GetBestBlockHash", "GetBestBlockHeight", "GetBlockHeader"],
        "sync": ["ConnectBlocksParallel", "ConnectBlocks", "HandleFork"]
    },
    "polis": {
        "rpc": ["GetBlock", "GetBlockHash", "GetTransaction", "GetTransactionForMempool", "MempoolSync",
            "EstimateSmartFee", "EstimateFee", "GetBestBlockHash", "GetBestBlockHeight", "GetBlockHeader"],
        "sync": ["ConnectBlocksParallel", "ConnectBlocks"]
    },
    "zcoin": {
        "rpc": ["GetBlock", "GetBlockHash", "GetTransaction", "GetTransactionForMempool", "MempoolSync",
                "EstimateFee", "GetBestBlockHash", "GetBestBlockHeight", "GetBlockHeader"],
        "sync": ["ConnectBlocksParallel", "ConnectBlocks", "HandleFork"]
    },
    "qtum": {
        "rpc": ["GetBlock", "GetBlockHash", "GetTransaction", "GetTransactionForMempool", "MempoolSync",
            "EstimateSmartFee", "GetBestBlockHash", "GetBestBlockHeight", "GetBlockHeader"],
        "sync": ["ConnectBlocksParallel", "ConnectBlocks", "HandleFork"]
    },
<<<<<<< HEAD
    "nuls": {
        "rpc": ["GetBlock", "GetBlockHash", "GetTransaction", "GetBestBlockHash", "GetBestBlockHeight", "GetBlockHeader"],
        "sync": ["ConnectBlocksParallel", "ConnectBlocks", "HandleFork"]
=======
    "viacoin": {
        "rpc": ["GetBlock", "GetBlockHash", "GetTransaction", "GetTransactionForMempool", "MempoolSync",
            "EstimateSmartFee", "GetBestBlockHash", "GetBestBlockHeight", "GetBlockHeader"],
        "sync": ["ConnectBlocksParallel", "ConnectBlocks", "HandleFork"]
    },
    "nuls": {
        "rpc": ["GetBlock", "GetBlockHash", "GetTransaction", "GetBestBlockHash", "GetBestBlockHeight", "GetBlockHeader"],
        "sync": ["ConnectBlocksParallel", "ConnectBlocks", "HandleFork"]
    },
    "vipstarcoin": {
        "rpc": ["GetBlock", "GetBlockHash", "GetTransaction", "GetTransactionForMempool", "MempoolSync",
            "EstimateFee", "GetBestBlockHash", "GetBestBlockHeight", "GetBlockHeader"],
        "sync": ["ConnectBlocksParallel", "ConnectBlocks", "HandleFork"]
   },
    "monetaryunit": {
        "rpc": ["GetBlock", "GetBlockHash", "GetTransaction", "GetTransactionForMempool", "MempoolSync",
                "EstimateSmartFee", "EstimateFee", "GetBestBlockHash", "GetBestBlockHeight", "GetBlockHeader"],
        "sync": ["ConnectBlocksParallel", "ConnectBlocks", "HandleFork"]
    },
    "zelcash": {
        "rpc": ["GetBlock", "GetBlockHash", "GetTransaction", "GetTransactionForMempool", "MempoolSync",
                "EstimateSmartFee", "EstimateFee", "GetBestBlockHash", "GetBestBlockHeight", "GetBlockHeader"],
        "sync": ["ConnectBlocksParallel", "ConnectBlocks", "HandleFork"]
>>>>>>> 9da5f0cc
    }
}<|MERGE_RESOLUTION|>--- conflicted
+++ resolved
@@ -132,11 +132,6 @@
             "EstimateSmartFee", "GetBestBlockHash", "GetBestBlockHeight", "GetBlockHeader"],
         "sync": ["ConnectBlocksParallel", "ConnectBlocks", "HandleFork"]
     },
-<<<<<<< HEAD
-    "nuls": {
-        "rpc": ["GetBlock", "GetBlockHash", "GetTransaction", "GetBestBlockHash", "GetBestBlockHeight", "GetBlockHeader"],
-        "sync": ["ConnectBlocksParallel", "ConnectBlocks", "HandleFork"]
-=======
     "viacoin": {
         "rpc": ["GetBlock", "GetBlockHash", "GetTransaction", "GetTransactionForMempool", "MempoolSync",
             "EstimateSmartFee", "GetBestBlockHash", "GetBestBlockHeight", "GetBlockHeader"],
@@ -160,6 +155,5 @@
         "rpc": ["GetBlock", "GetBlockHash", "GetTransaction", "GetTransactionForMempool", "MempoolSync",
                 "EstimateSmartFee", "EstimateFee", "GetBestBlockHash", "GetBestBlockHeight", "GetBlockHeader"],
         "sync": ["ConnectBlocksParallel", "ConnectBlocks", "HandleFork"]
->>>>>>> 9da5f0cc
     }
 }